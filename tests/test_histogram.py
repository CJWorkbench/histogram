--- conflicted
+++ resolved
@@ -145,20 +145,6 @@
         )
         # Output table is same as input
         assert_frame_equal(table, pandas.DataFrame({"A": [5.1, 2.1]}))
-<<<<<<< HEAD
+
         self.assertEqual(error, i18n_message("errors.noColumnSelected"))
-        self.assertTrue(json_dict["title"]["text"])
-
-    def test_non_number_is_error(self):
-        table, error, json_dict = render(
-            pandas.DataFrame({"A": ["5"]}),
-            {"column": "A", "n_buckets": 5, "title": "My Title"},
-        )
-        # Output table is same as input
-        assert_frame_equal(table, pandas.DataFrame({"A": ["5"]}))
-        self.assertEqual(error, i18n_message("errors.columnType"))
-        self.assertTrue(json_dict["title"]["text"])
-=======
-        self.assertEqual(error, "")
-        self.assertEqual(json_dict["title"]["text"], "Please choose a number column")
->>>>>>> 0ef92b18
+        self.assertTrue(json_dict["title"]["text"])